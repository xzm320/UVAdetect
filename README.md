--- conflicted
+++ resolved
@@ -15,11 +15,7 @@
 - **高质量标注**：每个飞行案例都包含精确的故障注入时间点和故障参数
 - **多模态数据**：提供ULog、TLog、Ground Truth和ROS Bag等多种数据格式
 
-<<<<<<< HEAD
 本项目处理的raw_data目录包含3000+个CSV文件，这些文件是从RflyMAD数据集中提取的预处理数据，专门用于深度学习模型训练。每个CSV文件包含47列数据，涵盖无人机的执行器控制、传感器读数、飞行状态等完整的飞行数据记录。
-=======
-本项目处理的raw_data目录包含3000+个CSV文件，这些文件是从RflyMAD数据集中提取的预处理数据，专门用于深度学习模型训练。
->>>>>>> b6798b7f
 
 ## 核心技术
 
@@ -172,7 +168,6 @@
 ## 故障类型和数据分布
 
 基于RflyMAD数据集的故障分类编码，本项目将无人机故障分为4个主要类别。根据RflyMAD数据集的编码规则，故障代码的第3-4位数字表示具体的故障类型：
-<<<<<<< HEAD
 
 | 故障代码 | 标签 | 故障类型 | 描述 | 样本数量 |
 |---------|------|----------|------|----------|
@@ -187,22 +182,6 @@
 - **飞行状态多样**：涵盖悬停、航点飞行、速度控制等多种飞行模式下的故障场景
 - **传感器丰富**：包含46个维度的飞行数据，涵盖姿态、位置、速度、电机转速等关键参数
 
-=======
-
-| 故障代码 | 标签 | 故障类型 | 描述 | 样本数量 |
-|---------|------|----------|------|----------|
-| 00      | 0    | 正常状态 | 无故障的正常飞行状态 | 1,760 |
-| 01      | 1    | 螺旋桨故障 | 螺旋桨损坏、脱落或效率下降 | 870 |
-| 02      | 2    | 低电压故障 | 电池电压不足影响飞行性能 | 72 |
-| 10      | 3    | 电机故障 | 电机失效、转速异常或功率损失 | 480 |
-
-**数据特点**：
-- **数据不平衡**：各故障类型样本数量差异较大，低电压故障样本最少(72个)
-- **故障注入精确**：每个故障案例都有明确的故障注入时间点，通过UAVState_data_fault_state字段标识
-- **飞行状态多样**：涵盖悬停、航点飞行、速度控制等多种飞行模式下的故障场景
-- **传感器丰富**：包含46个维度的飞行数据，涵盖姿态、位置、速度、电机转速等关键参数
-
->>>>>>> b6798b7f
 本项目针对数据不平衡问题采用加权交叉熵损失函数，确保模型对少样本故障类型也能有效学习。
 
 ## 环境要求
@@ -266,7 +245,6 @@
 每个模型训练过程中会自动生成：
 - 训练和验证损失曲线 (`loss_curve.png`)
 - 最佳模型权重文件 (`.pth`)
-- 分类报告 (各类别的精确率、召回率、F1分数)
 
 ## 技术特色
 
@@ -351,7 +329,6 @@
 
 ## 性能指标
 
-<<<<<<< HEAD
 - **最佳模型**：CNN-Transformer多模态模型
 - **整体准确率**：97.90%
 - **模型参数量**：5.16M
@@ -376,9 +353,6 @@
 - CNN-Transformer: 多模态融合，各类别表现均衡
 - Transformer: 序列建模能力强，但在低电压故障检测上存在局限
 - CNN: 图像特征提取，在电机故障检测上表现突出
-=======
-- 模型参数量：约0.42M
->>>>>>> b6798b7f
 
 ## 扩展说明
 
